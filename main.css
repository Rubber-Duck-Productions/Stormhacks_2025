--- conflicted
+++ resolved
@@ -429,9 +429,6 @@
     opacity: 0.8; /* softer tone */
     border-top: 1px solid rgba(255, 255, 255, 0.1); /* subtle divider */
     letter-spacing: 0.3px;
-<<<<<<< HEAD
-  }
-=======
   }
 
 /* Additional therapy interface enhancements */
@@ -443,85 +440,11 @@
     border: 1px solid rgba(186, 166, 221, 0.2);
     box-shadow: 0 15px 40px rgba(186, 166, 221, 0.1);
     transition: all 0.3s ease;
-    display: flex;
-    gap: 2rem;
-    align-items: stretch;
-    min-height: 50vh;
 }
 
 .therapy-session-container:hover {
     background: rgba(255, 255, 255, 0.08);
     box-shadow: 0 20px 50px rgba(186, 166, 221, 0.2);
-}
-
-/* Camera feed styling */
-.camera-feed-container {
-    position: relative;
-    width: 100%;
-    height: 100%;
-    min-height: 50vh;
-    background: linear-gradient(135deg, var(--dark_green) 0%, var(--light_green) 100%);
-    border-radius: 1.5rem;
-    overflow: hidden;
-    box-shadow: 0 8px 32px var(--shadow-light);
-    border: 1px solid rgba(186, 166, 221, 0.2);
-    transition: all 0.3s ease;
-}
-
-.camera-feed-container:hover {
-    transform: translateY(-2px);
-    box-shadow: 0 12px 40px var(--shadow-light);
-}
-
-.camera-video {
-    width: 100%;
-    height: 100%;
-    object-fit: cover;
-    transform: scaleX(-1); /* Mirror the video */
-    border-radius: 1.5rem;
-}
-
-.camera-overlay {
-    position: absolute;
-    top: 0;
-    left: 0;
-    right: 0;
-    bottom: 0;
-    background: linear-gradient(to bottom, rgba(0,0,0,0.3) 0%, transparent 30%, transparent 70%, rgba(0,0,0,0.3) 100%);
-    pointer-events: none;
-}
-
-.camera-status {
-    position: absolute;
-    top: 1rem;
-    right: 1rem;
-    display: flex;
-    align-items: center;
-    gap: 0.5rem;
-    background: rgba(0, 0, 0, 0.7);
-    padding: 0.5rem 1rem;
-    border-radius: 1rem;
-    backdrop-filter: blur(10px);
-}
-
-.status-indicator {
-    width: 8px;
-    height: 8px;
-    background: #ef4444;
-    border-radius: 50%;
-    animation: pulse 2s infinite;
-}
-
-.status-text {
-    color: var(--white);
-    font-size: 0.875rem;
-    font-weight: 600;
-    letter-spacing: 0.5px;
-}
-
-@keyframes pulse {
-    0%, 100% { opacity: 1; }
-    50% { opacity: 0.5; }
 }
 
 /* Enhanced error styling */
@@ -555,5 +478,4 @@
 
 @keyframes spin {
     to { transform: rotate(360deg); }
-}
->>>>>>> 79e6fd68
+}