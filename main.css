--- conflicted
+++ resolved
@@ -1,14 +1,11 @@
 body{
     background: linear-gradient(135deg, var(--white) 0%, rgba(186, 166, 221, 0.03) 50%, rgba(150, 191, 238, 0.02) 100%);
     min-height: 100vh;
-<<<<<<< HEAD
-=======
     position: relative;
     font-family: 'Inter', 'Gabarito', system-ui, -apple-system, 'Segoe UI', Roboto, 'Helvetica Neue', Arial, sans-serif;
     -webkit-font-smoothing: antialiased;
     -moz-osx-font-smoothing: grayscale;
     text-rendering: optimizeLegibility;
->>>>>>> 45248648
 }
 /* Enhanced color scheme and design tokens */
 :root{
@@ -45,14 +42,8 @@
     line-height: 1.6;
 }
 .marquee-banner{
-<<<<<<< HEAD
-    font-size: 12pt;
-    padding-block: 9pt;
-    border-block: none;
-=======
     font-size: 0.875rem;
     padding: var(--spacing-sm) 0;
->>>>>>> 45248648
     overflow: hidden;
     user-select: none;
     font-family: 'Inter', sans-serif;
@@ -103,26 +94,12 @@
   
   
 .Nav{
-<<<<<<< HEAD
-    margin-top:1.3rem;
-=======
     margin-top: var(--spacing-md);
->>>>>>> 45248648
     display: flex;
     justify-content: space-between;
     flex-direction: row;
     position: relative;
     align-items: center;
-<<<<<<< HEAD
-    margin-left: 1rem;
-    margin-right: 1rem;
-    padding: 1rem 2rem;
-    background: rgba(255, 255, 255, 0.8);
-    backdrop-filter: blur(10px);
-    border-radius: 1rem;
-    box-shadow: 0 4px 20px var(--shadow-light);
-    border: 1px solid rgba(186, 166, 221, 0.2);
-=======
     margin-left: var(--spacing-sm);
     margin-right: var(--spacing-sm);
     padding: var(--spacing-md) var(--spacing-lg);
@@ -142,7 +119,6 @@
     letter-spacing: 0.025em;
     text-align: center;
     font-family: 'Inter', sans-serif;
->>>>>>> 45248648
 }
 .Home{
     font-size: 0.875rem;
@@ -153,33 +129,20 @@
     gap: var(--spacing-sm);
 }
 button{
-<<<<<<< HEAD
-    background: linear-gradient(135deg, var(--purple) 0%, rgba(186, 166, 221, 0.8) 100%);
-    border-radius: 5rem;
-=======
     background: var(--gradient-primary);
     border-radius: var(--border-radius-lg);
->>>>>>> 45248648
     cursor: pointer;
     display: inline-flex;
     align-items: center;
     justify-content: center;
     padding: 0.75rem 1.5rem;
     color: var(--white);
-<<<<<<< HEAD
-    border: transparent;
-    height: 2rem;
-    box-shadow: 0 4px 15px var(--shadow-purple);
-    transition: all 0.3s ease;
-    font-weight: 600;
-=======
     border: none;
     box-shadow: 0 4px 16px var(--shadow-purple);
     transition: var(--transition-smooth);
     font-weight: 500;
     font-size: 0.875rem;
     letter-spacing: 0.025em;
->>>>>>> 45248648
 }
 
 button:hover{
@@ -188,26 +151,12 @@
     background: linear-gradient(135deg, rgba(186, 166, 221, 0.9) 0%, var(--purple) 100%);
 }
 .MainContent{
-<<<<<<< HEAD
-    margin: 2%;
-    display:flex;
-=======
     margin: var(--spacing-lg) 2%;
     display: flex;
->>>>>>> 45248648
     flex-direction: column;
     justify-content: center; 
     align-items: center;
     align-content: center;
-<<<<<<< HEAD
-    gap: 2rem;
-    padding: 3rem 2rem;
-    background: rgba(255, 255, 255, 0.6);
-    backdrop-filter: blur(10px);
-    border-radius: 2rem;
-    box-shadow: 0 8px 32px var(--shadow-light);
-    border: 1px solid rgba(186, 166, 221, 0.2);
-=======
     gap: var(--spacing-lg);
     padding: var(--spacing-xl) var(--spacing-lg);
     background: rgba(255, 255, 255, 0.7);
@@ -221,7 +170,6 @@
 .MainContent:hover {
     transform: translateY(-2px);
     box-shadow: 0 16px 48px var(--shadow-light);
->>>>>>> 45248648
 }
 .button1{
     text-align: center; 
@@ -232,20 +180,12 @@
     letter-spacing: 0.025em;
 }
 h1.head{
-<<<<<<< HEAD
-    font-size:60pt; 
-    text-align:center;
-    margin:0;
-=======
     font-size: clamp(2.5rem, 5vw, 3.5rem); 
     text-align: center;
     margin: 0;
->>>>>>> 45248648
     color: var(--dark_green);
     font-weight: 700;
     letter-spacing: -0.02em;
-<<<<<<< HEAD
-=======
     line-height: 1.2;
     font-family: 'Inter', sans-serif;
 }
@@ -257,7 +197,6 @@
     line-height: 1.6;
     max-width: 600px;
     text-align: center;
->>>>>>> 45248648
 }
 img{
     width: 80%;
@@ -267,16 +206,15 @@
     transition: var(--transition-smooth);
 }
 .hero-video {
-<<<<<<< HEAD
-    width: 65%;
-    border-radius: 1rem;
-=======
     width: 70%;
     border-radius: var(--border-radius-lg);
->>>>>>> 45248648
     box-shadow: 0 8px 25px var(--shadow-medium);
     object-fit: cover;
     transition: var(--transition-smooth);
+}
+
+.hero-video:hover{
+    transform: scale(1.02);
 }
 
 img:hover{
@@ -302,16 +240,6 @@
 .SecondContent{
     background: var(--gradient-secondary);
     display: flex;
-<<<<<<< HEAD
-    gap: 1.5rem;
-    padding: 3rem 5%;
-    justify-content: center;
-    align-items: flex-start;
-    flex-wrap: wrap;
-    border-radius: 2rem;
-    box-shadow: 0 8px 32px var(--shadow-blue);
-    margin: 2rem 5%;
-=======
     gap: var(--spacing-lg);
     padding: var(--spacing-xl) 5%;
     justify-content: center;
@@ -320,7 +248,6 @@
     border-radius: var(--border-radius-xl);
     box-shadow: 0 12px 40px var(--shadow-blue);
     margin: var(--spacing-xl) 5%;
->>>>>>> 45248648
     position: relative;
     overflow: hidden;
 }
@@ -340,15 +267,9 @@
     max-width: 300px;
     text-align: center;
     background: rgba(255, 255, 255, 0.95);
-<<<<<<< HEAD
-    backdrop-filter: blur(10px);
-    border-radius: 1.5rem;
-    padding: 1.25rem; /* slightly reduced */
-=======
     backdrop-filter: blur(20px);
     border-radius: var(--border-radius-lg);
     padding: var(--spacing-lg);
->>>>>>> 45248648
     box-shadow: 0 8px 25px var(--shadow-light);
     border: 1px solid rgba(186, 166, 221, 0.15);
     transition: var(--transition-smooth);
@@ -379,18 +300,12 @@
 }
 
 @media (max-width: 700px){
-    .Nav{
-        flex-direction: column;
-        gap: 1rem;
-        align-items: center;}
-    .Nav>*{flex-direction: column;}
     .SecondContent, .third-grid{
         flex-direction: column;
         align-items: center;
     }
     .ThirdContent{
         flex-direction: column;
-        flex-wrap: wrap;
         gap: 2rem;
         margin: 2rem 5%;
         padding: 2rem 5%;
@@ -434,20 +349,6 @@
     display: inline-flex;
     align-items: center;
     justify-content: center;
-<<<<<<< HEAD
-    padding: 1rem 2rem;
-    min-width: 10rem;
-    font-size: 16pt;
-    color: var(--white);
-    border: none;
-    cursor: pointer;
-    background: linear-gradient(135deg, var(--purple) 0%, rgba(186, 166, 221, 0.8) 100%);
-    border-radius: 2rem;
-    box-shadow: 0 6px 20px var(--shadow-purple);
-    transition: all 0.3s ease;
-    font-weight: 700;
-    letter-spacing: 0.5px;
-=======
     padding: 1rem 2.5rem;
     min-width: 12rem;
     font-size: 1rem;
@@ -460,7 +361,6 @@
     transition: var(--transition-smooth);
     font-weight: 600;
     letter-spacing: 0.025em;
->>>>>>> 45248648
 }
 
 .Jump1:hover{
@@ -501,15 +401,6 @@
     flex-direction: row;
     justify-content: center;
     align-items: center;
-<<<<<<< HEAD
-    gap: 3rem;
-    margin: 2rem 5%;
-    padding: 3rem 5%;
-    background-color: var(--white);
-    border-radius: 2rem;
-    box-shadow: 0 8px 32px var(--shadow-light);
-    border: 1px solid rgba(186, 166, 221, 0.2);
-=======
     gap: var(--spacing-xl);
     margin: var(--spacing-xl) 5%;
     padding: var(--spacing-xl) 5%;
@@ -523,7 +414,6 @@
 .ThirdContent:hover {
     transform: translateY(-2px);
     box-shadow: 0 16px 48px var(--shadow-light);
->>>>>>> 45248648
 }
 
 h2{
@@ -550,14 +440,11 @@
     object-fit: cover;
     border-radius: var(--border-radius-md);
     box-shadow: 0 4px 15px var(--shadow-light);
-<<<<<<< HEAD
-=======
     transition: var(--transition-smooth);
 }
 
 .img3:hover {
     transform: scale(1.02);
->>>>>>> 45248648
 }
 .textBot3{
     text-align: center; 
@@ -572,13 +459,6 @@
     display: flex;
     justify-content: space-between;
     flex-wrap: wrap;
-<<<<<<< HEAD
-    background-color: rgb(0, 52, 1);
-    padding: 60px 10%;
-    margin:0;
-    border-radius: 2rem;
-  }
-=======
     background: linear-gradient(135deg, rgb(0, 52, 1) 0%, var(--dark_green) 100%);
     padding: var(--spacing-xl) 10%;
     margin: 0;
@@ -586,7 +466,6 @@
     box-shadow: 0 8px 32px var(--shadow-heavy);
     border: 1px solid rgba(255, 255, 255, 0.1);
 }
->>>>>>> 45248648
   
 .footer-col {
     flex: 1 1 200px;
@@ -648,15 +527,9 @@
     box-shadow: 0 12px 40px rgba(186, 166, 221, 0.1);
     transition: var(--transition-smooth);
     display: flex;
-<<<<<<< HEAD
-    gap: 2rem;
-    align-items: stretch;
-    min-height: 50vh;
-=======
     gap: var(--spacing-lg);
     align-items: flex-start;
     min-height: 60vh;
->>>>>>> 45248648
 }
 
 .therapy-session-container:hover {
@@ -668,16 +541,6 @@
 .camera-feed-container {
     position: relative;
     width: 100%;
-<<<<<<< HEAD
-    height: 100%;
-    min-height: 50vh;
-    background: linear-gradient(135deg, var(--dark_green) 0%, var(--light_green) 100%);
-    border-radius: 1.5rem;
-    overflow: hidden;
-    box-shadow: 0 8px 32px var(--shadow-light);
-    border: 1px solid rgba(186, 166, 221, 0.2);
-    transition: all 0.3s ease;
-=======
     height: 25vh;
     background: var(--gradient-secondary);
     border-radius: var(--border-radius-lg);
@@ -686,7 +549,6 @@
     border: 1px solid rgba(186, 166, 221, 0.15);
     transition: var(--transition-smooth);
     margin-top: 30vh;
->>>>>>> 45248648
 }
 
 .camera-feed-container:hover {
