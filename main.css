body{
    background: linear-gradient(135deg, var(--white) 0%, rgba(186, 166, 221, 0.03) 50%, rgba(150, 191, 238, 0.02) 100%);
    min-height: 100vh;
<<<<<<< HEAD
=======
    position: relative;
    font-family: 'Inter', 'Gabarito', system-ui, -apple-system, 'Segoe UI', Roboto, 'Helvetica Neue', Arial, sans-serif;
    -webkit-font-smoothing: antialiased;
    -moz-osx-font-smoothing: grayscale;
    text-rendering: optimizeLegibility;
>>>>>>> 45248648
}
/* Enhanced color scheme and design tokens */
:root{
    --white: rgb(248, 247, 244);
    --purple: rgb(186, 166, 221);
    --blue: rgb(150, 191, 238);
    --dark_green: #366F37;
    --light_green: #82A92D;
    --muted: #6b6b6b;
    --text-dark: #222;
    --shadow-light: rgba(0, 0, 0, 0.08);
    --shadow-medium: rgba(0, 0, 0, 0.12);
    --shadow-heavy: rgba(0, 0, 0, 0.18);
    --shadow-purple: rgba(186, 166, 221, 0.25);
    --shadow-blue: rgba(150, 191, 238, 0.25);
    --gradient-primary: linear-gradient(135deg, var(--purple) 0%, var(--blue) 100%);
    --gradient-secondary: linear-gradient(135deg, var(--dark_green) 0%, var(--light_green) 100%);
    --gradient-glass: linear-gradient(135deg, rgba(255, 255, 255, 0.1) 0%, rgba(255, 255, 255, 0.05) 100%);
    --border-radius-sm: 0.75rem;
    --border-radius-md: 1rem;
    --border-radius-lg: 1.5rem;
    --border-radius-xl: 2rem;
    --spacing-xs: 0.5rem;
    --spacing-sm: 1rem;
    --spacing-md: 1.5rem;
    --spacing-lg: 2rem;
    --spacing-xl: 3rem;
    --transition-smooth: all 0.3s cubic-bezier(0.4, 0, 0.2, 1);
    --transition-bounce: all 0.4s cubic-bezier(0.68, -0.55, 0.265, 1.55);
}
html, body{
    font-family: 'Inter', 'Gabarito', system-ui, -apple-system, 'Segoe UI', Roboto, 'Helvetica Neue', Arial, sans-serif;
    color: var(--text-dark);
    line-height: 1.6;
}
.marquee-banner{
<<<<<<< HEAD
    font-size: 12pt;
    padding-block: 9pt;
    border-block: none;
=======
    font-size: 0.875rem;
    padding: var(--spacing-sm) 0;
>>>>>>> 45248648
    overflow: hidden;
    user-select: none;
    font-family: 'Inter', sans-serif;
    color: var(--white);
    background: var(--gradient-secondary);
    font-weight: 500;
    box-shadow: 0 4px 20px var(--shadow-blue);
    width: 100%;
    display: flex;
    justify-content: center;
    align-items: center;
    position: relative;
    z-index: 10;
}
.marquee-banner ul{
    list-style: none;
    display: flex;
    padding: 0;
    margin: 0;
    width: max-content;
    animation: slide 30s ease-in-out infinite;
}

.marquee-banner li {
    flex: 0 0 100%;
    text-align: center;
    white-space: nowrap;
}

@keyframes slide {
    0%   { transform: translateX(0%); }
    10%  { transform: translateX(0%); }     /* pause on first */
    
    20%  { transform: translateX(-100%); }  
    30%  { transform: translateX(-100%); }  /* pause on second */
    
    40%  { transform: translateX(-200%); }
    50%  { transform: translateX(-200%); }  /* pause on third */
    
    60%  { transform: translateX(-300%); }
    70%  { transform: translateX(-300%); }  /* pause on fourth */
    
    80%  { transform: translateX(-400%); }
    90%  { transform: translateX(-400%); }  /* pause on fifth */
    
    100% { transform: translateX(-500%); }     /* reset smoothly */
  }
  
  
.Nav{
<<<<<<< HEAD
    margin-top:1.3rem;
=======
    margin-top: var(--spacing-md);
>>>>>>> 45248648
    display: flex;
    justify-content: space-between;
    flex-direction: row;
    position: relative;
    align-items: center;
<<<<<<< HEAD
    margin-left: 1rem;
    margin-right: 1rem;
    padding: 1rem 2rem;
    background: rgba(255, 255, 255, 0.8);
    backdrop-filter: blur(10px);
    border-radius: 1rem;
    box-shadow: 0 4px 20px var(--shadow-light);
    border: 1px solid rgba(186, 166, 221, 0.2);
=======
    margin-left: var(--spacing-sm);
    margin-right: var(--spacing-sm);
    padding: var(--spacing-md) var(--spacing-lg);
    background: rgba(255, 255, 255, 0.85);
    backdrop-filter: blur(20px);
    border-radius: var(--border-radius-lg);
    box-shadow: 0 8px 32px var(--shadow-light);
    border: 1px solid rgba(186, 166, 221, 0.15);
    transition: var(--transition-smooth);
}

.Nav:hover {
    transform: translateY(-2px);
    box-shadow: 0 12px 40px var(--shadow-light);
}
.font{
    letter-spacing: 0.025em;
    text-align: center;
    font-family: 'Inter', sans-serif;
>>>>>>> 45248648
}
.Home{
    font-size: 0.875rem;
    font-weight: 600;
}
.Logs{
    display: flex;
    gap: var(--spacing-sm);
}
button{
<<<<<<< HEAD
    background: linear-gradient(135deg, var(--purple) 0%, rgba(186, 166, 221, 0.8) 100%);
    border-radius: 5rem;
=======
    background: var(--gradient-primary);
    border-radius: var(--border-radius-lg);
>>>>>>> 45248648
    cursor: pointer;
    display: inline-flex;
    align-items: center;
    justify-content: center;
    padding: 0.75rem 1.5rem;
    color: var(--white);
<<<<<<< HEAD
    border: transparent;
    height: 2rem;
    box-shadow: 0 4px 15px var(--shadow-purple);
    transition: all 0.3s ease;
    font-weight: 600;
=======
    border: none;
    box-shadow: 0 4px 16px var(--shadow-purple);
    transition: var(--transition-smooth);
    font-weight: 500;
    font-size: 0.875rem;
    letter-spacing: 0.025em;
>>>>>>> 45248648
}

button:hover{
    transform: translateY(-2px);
    box-shadow: 0 8px 24px var(--shadow-purple);
    background: linear-gradient(135deg, rgba(186, 166, 221, 0.9) 0%, var(--purple) 100%);
}
.MainContent{
<<<<<<< HEAD
    margin: 2%;
    display:flex;
=======
    margin: var(--spacing-lg) 2%;
    display: flex;
>>>>>>> 45248648
    flex-direction: column;
    justify-content: center; 
    align-items: center;
    align-content: center;
<<<<<<< HEAD
    gap: 2rem;
    padding: 3rem 2rem;
    background: rgba(255, 255, 255, 0.6);
    backdrop-filter: blur(10px);
    border-radius: 2rem;
    box-shadow: 0 8px 32px var(--shadow-light);
    border: 1px solid rgba(186, 166, 221, 0.2);
=======
    gap: var(--spacing-lg);
    padding: var(--spacing-xl) var(--spacing-lg);
    background: rgba(255, 255, 255, 0.7);
    backdrop-filter: blur(20px);
    border-radius: var(--border-radius-xl);
    box-shadow: 0 12px 40px var(--shadow-light);
    border: 1px solid rgba(186, 166, 221, 0.15);
    transition: var(--transition-smooth);
}

.MainContent:hover {
    transform: translateY(-2px);
    box-shadow: 0 16px 48px var(--shadow-light);
>>>>>>> 45248648
}
.button1{
    text-align: center; 
    font-size: 1rem;
    line-height: 1.6;
    color: var(--white);
    font-weight: 600;
    letter-spacing: 0.025em;
}
h1.head{
<<<<<<< HEAD
    font-size:60pt; 
    text-align:center;
    margin:0;
=======
    font-size: clamp(2.5rem, 5vw, 3.5rem); 
    text-align: center;
    margin: 0;
>>>>>>> 45248648
    color: var(--dark_green);
    font-weight: 700;
    letter-spacing: -0.02em;
<<<<<<< HEAD
=======
    line-height: 1.2;
    font-family: 'Inter', sans-serif;
}
.sub{
    margin-top: var(--spacing-sm);
    font-size: 1.125rem;
    color: var(--muted);
    font-weight: 400;
    line-height: 1.6;
    max-width: 600px;
    text-align: center;
>>>>>>> 45248648
}
img{
    width: 80%;
    border-radius: var(--border-radius-md);
    margin-bottom: var(--spacing-sm);
    box-shadow: 0 8px 25px var(--shadow-medium);
    transition: var(--transition-smooth);
}
.hero-video {
<<<<<<< HEAD
    width: 65%;
    border-radius: 1rem;
=======
    width: 70%;
    border-radius: var(--border-radius-lg);
>>>>>>> 45248648
    box-shadow: 0 8px 25px var(--shadow-medium);
    object-fit: cover;
    transition: var(--transition-smooth);
}

img:hover{
    transform: scale(1.02);
}
/* unified image spec used across sections */
.imgspec{
    width: 100%;
    height: 180px;
    object-fit: cover;
    border-radius: var(--border-radius-sm);
    display: block;
    margin: 0 auto var(--spacing-xs) auto;
    box-shadow: 0 4px 15px var(--shadow-light);
    transition: var(--transition-smooth);
}

.imgspec:hover{
    transform: translateY(-5px);
    box-shadow: 0 8px 25px var(--shadow-medium);
}

.SecondContent{
    background: var(--gradient-secondary);
    display: flex;
<<<<<<< HEAD
    gap: 1.5rem;
    padding: 3rem 5%;
    justify-content: center;
    align-items: flex-start;
    flex-wrap: wrap;
    border-radius: 2rem;
    box-shadow: 0 8px 32px var(--shadow-blue);
    margin: 2rem 5%;
=======
    gap: var(--spacing-lg);
    padding: var(--spacing-xl) 5%;
    justify-content: center;
    align-items: flex-start;
    flex-wrap: wrap;
    border-radius: var(--border-radius-xl);
    box-shadow: 0 12px 40px var(--shadow-blue);
    margin: var(--spacing-xl) 5%;
>>>>>>> 45248648
    position: relative;
    overflow: hidden;
}

.SecondContent::before{
    content: '';
    position: absolute;
    top: -50%;
    left: -50%;
    width: 200%;
    height: 200%;
    background: radial-gradient(circle, rgba(186, 166, 221, 0.08) 0%, transparent 70%);
    pointer-events: none;
}

.SecondContent > div{
    max-width: 300px;
    text-align: center;
    background: rgba(255, 255, 255, 0.95);
<<<<<<< HEAD
    backdrop-filter: blur(10px);
    border-radius: 1.5rem;
    padding: 1.25rem; /* slightly reduced */
=======
    backdrop-filter: blur(20px);
    border-radius: var(--border-radius-lg);
    padding: var(--spacing-lg);
>>>>>>> 45248648
    box-shadow: 0 8px 25px var(--shadow-light);
    border: 1px solid rgba(186, 166, 221, 0.15);
    transition: var(--transition-smooth);
    position: relative;
    z-index: 1;
}

.SecondContent > div:hover{
    transform: translateY(-8px);
    box-shadow: 0 12px 35px var(--shadow-medium);
}

.font{
    font-family: 'Inter', 'Gabarito', system-ui, -apple-system, 'Segoe UI', Roboto, 'Helvetica Neue', Arial, sans-serif;
}
.head{
    font-size: clamp(2.5rem, 5vw, 3.5rem);
    margin: 0;
    font-weight: 700;
    letter-spacing: -0.02em;
    line-height: 1.2;
}
.sub{
    color: var(--muted);
    margin: 0;
    font-size: 1.125rem;
    line-height: 1.6;
}

@media (max-width: 700px){
    .SecondContent, .third-grid{
        flex-direction: column;
        align-items: center;
    }
    .ThirdContent{
        flex-direction: column;
        gap: 2rem;
        margin: 2rem 5%;
        padding: 2rem 5%;
    }
    .img3{
        width: 80%;
        height: 200px;
    }
    img, .third-img, .imgspec{
        width: 90%;
        height: auto;
    }
    .head{font-size:1.75rem}
    
    /* Mobile therapy session layout */
    .therapy-session-container {
        flex-direction: column;
        gap: 1.5rem;
        padding: 1.5rem;
        height: auto;
        align-items: center;
    }
    
    .camera-feed-container {
        height: 40vh;
        width: 100%;
    }
    
    .camera-status {
        top: 0.75rem;
        right: 0.75rem;
        padding: 0.375rem 0.75rem;
    }
    
    .status-text {
        font-size: 0.75rem;
    }
}
.Jump1{
    font-family: 'Inter', sans-serif;
    display: inline-flex;
    align-items: center;
    justify-content: center;
<<<<<<< HEAD
    padding: 1rem 2rem;
    min-width: 10rem;
    font-size: 16pt;
    color: var(--white);
    border: none;
    cursor: pointer;
    background: linear-gradient(135deg, var(--purple) 0%, rgba(186, 166, 221, 0.8) 100%);
    border-radius: 2rem;
    box-shadow: 0 6px 20px var(--shadow-purple);
    transition: all 0.3s ease;
    font-weight: 700;
    letter-spacing: 0.5px;
=======
    padding: 1rem 2.5rem;
    min-width: 12rem;
    font-size: 1rem;
    color: var(--white);
    border: none;
    cursor: pointer;
    background: var(--gradient-primary);
    border-radius: var(--border-radius-lg);
    box-shadow: 0 8px 24px var(--shadow-purple);
    transition: var(--transition-smooth);
    font-weight: 600;
    letter-spacing: 0.025em;
>>>>>>> 45248648
}

.Jump1:hover{
    transform: translateY(-3px);
    box-shadow: 0 12px 32px var(--shadow-purple);
    background: linear-gradient(135deg, rgba(186, 166, 221, 0.9) 0%, var(--purple) 100%);
}
/* this is features section */
.feature1,.feature2,.feature3{
    display: flex;
    flex-direction: column;
    justify-content: center;
    align-items: center;
    align-content: center;
    gap: var(--spacing-xs);
    width: 100%;
    background-color: var(--white);
    border-radius: var(--border-radius-xl);
}

p{ 
    text-align: center; 
    font-size: 1rem;
    line-height: 1.6;
    color: var(--dark_green);
    font-weight: 400;
}

/* small top margin for feature paragraphs so they sit close to images */
.SecondContent > div p{ 
    margin-top: var(--spacing-xs); 
    margin-bottom: 0; 
}

/* ThirdContent */
.ThirdContent{
    display: flex;
    flex-direction: row;
    justify-content: center;
    align-items: center;
<<<<<<< HEAD
    gap: 3rem;
    margin: 2rem 5%;
    padding: 3rem 5%;
    background-color: var(--white);
    border-radius: 2rem;
    box-shadow: 0 8px 32px var(--shadow-light);
    border: 1px solid rgba(186, 166, 221, 0.2);
=======
    gap: var(--spacing-xl);
    margin: var(--spacing-xl) 5%;
    padding: var(--spacing-xl) 5%;
    background-color: var(--white);
    border-radius: var(--border-radius-xl);
    box-shadow: 0 12px 40px var(--shadow-light);
    border: 1px solid rgba(186, 166, 221, 0.15);
    transition: var(--transition-smooth);
}

.ThirdContent:hover {
    transform: translateY(-2px);
    box-shadow: 0 16px 48px var(--shadow-light);
>>>>>>> 45248648
}

h2{
    text-align: center;
    color: var(--dark_green);
    font-weight: 700;
    font-size: clamp(1.5rem, 3vw, 2rem);
    margin-bottom: var(--spacing-sm);
    font-family: 'Inter', sans-serif;
    letter-spacing: -0.01em;
    line-height: 1.3;
}
.text3{
    display: flex;
    flex-direction: column;
    max-width: 500px;
    text-align: center;
    gap: 0;
}

.img3{
    width: 50%;
    height: 250px;
    object-fit: cover;
    border-radius: var(--border-radius-md);
    box-shadow: 0 4px 15px var(--shadow-light);
<<<<<<< HEAD
=======
    transition: var(--transition-smooth);
}

.img3:hover {
    transform: scale(1.02);
>>>>>>> 45248648
}
.textBot3{
    text-align: center; 
    font-size: 1rem;
    line-height: 1.6;
    color: var(--light_green);
    font-weight: 400;
}

/* footer area */
footer {
    display: flex;
    justify-content: space-between;
    flex-wrap: wrap;
<<<<<<< HEAD
    background-color: rgb(0, 52, 1);
    padding: 60px 10%;
    margin:0;
    border-radius: 2rem;
  }
=======
    background: linear-gradient(135deg, rgb(0, 52, 1) 0%, var(--dark_green) 100%);
    padding: var(--spacing-xl) 10%;
    margin: 0;
    border-radius: var(--border-radius-xl);
    box-shadow: 0 8px 32px var(--shadow-heavy);
    border: 1px solid rgba(255, 255, 255, 0.1);
}
>>>>>>> 45248648
  
.footer-col {
    flex: 1 1 200px;
    display: flex;
    flex-direction: column;
    align-items: center;
    text-align: center;
    gap: var(--spacing-sm);
}
  
.footer-col p {
    margin: 0;
    font-size: 1.125rem;
    color: var(--white);
    font-weight: 600;
    font-family: 'Inter', sans-serif;
}
  
.footer-col a {
    color: var(--white);
    text-decoration: none;
    font-size: 1rem;
    transition: var(--transition-smooth);
    font-weight: 400;
    opacity: 0.9;
}
  
.footer-col a:hover {
    color: var(--light_green);
    opacity: 1;
    transform: translateY(-1px);
}
  
.footer-col i {
    margin-right: var(--spacing-xs);
    font-size: 1.125rem;
}

.footer-bottom {
    width: 100%;
    text-align: center;
    padding-top: var(--spacing-lg);
    margin-top: var(--spacing-lg);
    font-size: 0.875rem;
    color: var(--light_green);
<<<<<<< HEAD
    opacity: 0.8; /* softer tone */
    border-top: 1px solid rgba(255, 255, 255, 0.1); /* subtle divider */
    letter-spacing: 0.3px;
  }
=======
    opacity: 0.8;
    border-top: 1px solid rgba(255, 255, 255, 0.1);
    letter-spacing: 0.025em;
    font-family: 'Inter', sans-serif;
}

/* Additional therapy interface enhancements */
.therapy-session-container {
    background: rgba(255, 255, 255, 0.08);
    backdrop-filter: blur(20px);
    border-radius: var(--border-radius-xl);
    padding: var(--spacing-lg);
    border: 1px solid rgba(186, 166, 221, 0.15);
    box-shadow: 0 12px 40px rgba(186, 166, 221, 0.1);
    transition: var(--transition-smooth);
    display: flex;
    gap: var(--spacing-lg);
    align-items: flex-start;
    min-height: 60vh;
}

.therapy-session-container:hover {
    background: rgba(255, 255, 255, 0.12);
    box-shadow: 0 16px 50px rgba(186, 166, 221, 0.15);
}

/* Camera feed styling */
.camera-feed-container {
    position: relative;
    width: 100%;
    height: 25vh;
    background: var(--gradient-secondary);
    border-radius: var(--border-radius-lg);
    overflow: hidden;
    box-shadow: 0 8px 32px var(--shadow-light);
    border: 1px solid rgba(186, 166, 221, 0.15);
    transition: var(--transition-smooth);
    margin-top: 30vh;
}

.camera-feed-container:hover {
    transform: translateY(-2px);
    box-shadow: 0 12px 40px var(--shadow-light);
}

.camera-video {
    width: 100%;
    height: 100%;
    object-fit: cover;
    transform: scaleX(-1); /* Mirror the video */
    border-radius: var(--border-radius-lg);
}

.camera-overlay {
    position: absolute;
    top: 0;
    left: 0;
    right: 0;
    bottom: 0;
    background: linear-gradient(to bottom, rgba(0,0,0,0.3) 0%, transparent 30%, transparent 70%, rgba(0,0,0,0.3) 100%);
    pointer-events: none;
}

.camera-status {
    position: absolute;
    top: var(--spacing-sm);
    right: var(--spacing-sm);
    display: flex;
    align-items: center;
    gap: var(--spacing-xs);
    background: rgba(0, 0, 0, 0.7);
    padding: var(--spacing-xs) var(--spacing-sm);
    border-radius: var(--border-radius-md);
    backdrop-filter: blur(10px);
}

.status-indicator {
    width: 8px;
    height: 8px;
    background: #ef4444;
    border-radius: 50%;
    animation: pulse 2s infinite;
}

.status-text {
    color: var(--white);
    font-size: 0.875rem;
    font-weight: 600;
    letter-spacing: 0.025em;
}

@keyframes pulse {
    0%, 100% { opacity: 1; }
    50% { opacity: 0.5; }
}

/* Enhanced error styling */
.error-message {
    background: linear-gradient(135deg, rgba(255, 0, 0, 0.1) 0%, rgba(255, 100, 100, 0.05) 100%);
    border: 1px solid rgba(255, 0, 0, 0.2);
    border-radius: var(--border-radius-md);
    padding: var(--spacing-sm);
    margin-top: var(--spacing-sm);
    color: var(--dark_green);
    backdrop-filter: blur(10px);
    box-shadow: 0 4px 15px rgba(255, 0, 0, 0.1);
    animation: errorPulse 2s ease-in-out infinite;
    font-family: 'Inter', sans-serif;
    font-size: 0.875rem;
    line-height: 1.5;
}

@keyframes errorPulse {
    0%, 100% { opacity: 1; }
    50% { opacity: 0.8; }
}

/* Loading animation */
.loading-spinner {
    display: inline-block;
    width: 20px;
    height: 20px;
    border: 3px solid rgba(186, 166, 221, 0.3);
    border-radius: 50%;
    border-top-color: var(--purple);
    animation: spin 1s ease-in-out infinite;
}

@keyframes spin {
    to { transform: rotate(360deg); }
}
>>>>>>> 45248648
<|MERGE_RESOLUTION|>--- conflicted
+++ resolved
@@ -1,14 +1,7 @@
 body{
     background: linear-gradient(135deg, var(--white) 0%, rgba(186, 166, 221, 0.03) 50%, rgba(150, 191, 238, 0.02) 100%);
     min-height: 100vh;
-<<<<<<< HEAD
-=======
     position: relative;
-    font-family: 'Inter', 'Gabarito', system-ui, -apple-system, 'Segoe UI', Roboto, 'Helvetica Neue', Arial, sans-serif;
-    -webkit-font-smoothing: antialiased;
-    -moz-osx-font-smoothing: grayscale;
-    text-rendering: optimizeLegibility;
->>>>>>> 45248648
 }
 /* Enhanced color scheme and design tokens */
 :root{
@@ -45,14 +38,9 @@
     line-height: 1.6;
 }
 .marquee-banner{
-<<<<<<< HEAD
     font-size: 12pt;
-    padding-block: 9pt;
+    padding-block: 12pt;
     border-block: none;
-=======
-    font-size: 0.875rem;
-    padding: var(--spacing-sm) 0;
->>>>>>> 45248648
     overflow: hidden;
     user-select: none;
     font-family: 'Inter', sans-serif;
@@ -103,46 +91,31 @@
   
   
 .Nav{
-<<<<<<< HEAD
-    margin-top:1.3rem;
-=======
-    margin-top: var(--spacing-md);
->>>>>>> 45248648
+    margin-top: 1.5rem;
     display: flex;
     justify-content: space-between;
     flex-direction: row;
     position: relative;
     align-items: center;
-<<<<<<< HEAD
     margin-left: 1rem;
     margin-right: 1rem;
-    padding: 1rem 2rem;
+    padding: 1.5rem 2rem;
     background: rgba(255, 255, 255, 0.8);
     backdrop-filter: blur(10px);
-    border-radius: 1rem;
+    border-radius: 1.5rem;
     box-shadow: 0 4px 20px var(--shadow-light);
     border: 1px solid rgba(186, 166, 221, 0.2);
-=======
-    margin-left: var(--spacing-sm);
-    margin-right: var(--spacing-sm);
-    padding: var(--spacing-md) var(--spacing-lg);
-    background: rgba(255, 255, 255, 0.85);
-    backdrop-filter: blur(20px);
-    border-radius: var(--border-radius-lg);
-    box-shadow: 0 8px 32px var(--shadow-light);
-    border: 1px solid rgba(186, 166, 221, 0.15);
-    transition: var(--transition-smooth);
+    transition: all 0.3s ease;
 }
 
 .Nav:hover {
     transform: translateY(-2px);
-    box-shadow: 0 12px 40px var(--shadow-light);
+    box-shadow: 0 6px 25px var(--shadow-light);
 }
 .font{
     letter-spacing: 0.025em;
     text-align: center;
     font-family: 'Inter', sans-serif;
->>>>>>> 45248648
 }
 .Home{
     font-size: 0.875rem;
@@ -153,33 +126,19 @@
     gap: var(--spacing-sm);
 }
 button{
-<<<<<<< HEAD
     background: linear-gradient(135deg, var(--purple) 0%, rgba(186, 166, 221, 0.8) 100%);
-    border-radius: 5rem;
-=======
-    background: var(--gradient-primary);
-    border-radius: var(--border-radius-lg);
->>>>>>> 45248648
+    border-radius: 2rem;
     cursor: pointer;
     display: inline-flex;
     align-items: center;
     justify-content: center;
     padding: 0.75rem 1.5rem;
     color: var(--white);
-<<<<<<< HEAD
     border: transparent;
-    height: 2rem;
+    height: 2.5rem;
     box-shadow: 0 4px 15px var(--shadow-purple);
     transition: all 0.3s ease;
     font-weight: 600;
-=======
-    border: none;
-    box-shadow: 0 4px 16px var(--shadow-purple);
-    transition: var(--transition-smooth);
-    font-weight: 500;
-    font-size: 0.875rem;
-    letter-spacing: 0.025em;
->>>>>>> 45248648
 }
 
 button:hover{
@@ -188,40 +147,25 @@
     background: linear-gradient(135deg, rgba(186, 166, 221, 0.9) 0%, var(--purple) 100%);
 }
 .MainContent{
-<<<<<<< HEAD
-    margin: 2%;
+    margin: 2rem 2%;
     display:flex;
-=======
-    margin: var(--spacing-lg) 2%;
-    display: flex;
->>>>>>> 45248648
     flex-direction: column;
     justify-content: center; 
     align-items: center;
     align-content: center;
-<<<<<<< HEAD
-    gap: 2rem;
-    padding: 3rem 2rem;
+    gap: 2.5rem;
+    padding: 4rem 2rem;
     background: rgba(255, 255, 255, 0.6);
     backdrop-filter: blur(10px);
     border-radius: 2rem;
     box-shadow: 0 8px 32px var(--shadow-light);
     border: 1px solid rgba(186, 166, 221, 0.2);
-=======
-    gap: var(--spacing-lg);
-    padding: var(--spacing-xl) var(--spacing-lg);
-    background: rgba(255, 255, 255, 0.7);
-    backdrop-filter: blur(20px);
-    border-radius: var(--border-radius-xl);
+    transition: all 0.3s ease;
+}
+
+.MainContent:hover {
+    transform: translateY(-3px);
     box-shadow: 0 12px 40px var(--shadow-light);
-    border: 1px solid rgba(186, 166, 221, 0.15);
-    transition: var(--transition-smooth);
-}
-
-.MainContent:hover {
-    transform: translateY(-2px);
-    box-shadow: 0 16px 48px var(--shadow-light);
->>>>>>> 45248648
 }
 .button1{
     text-align: center; 
@@ -232,22 +176,13 @@
     letter-spacing: 0.025em;
 }
 h1.head{
-<<<<<<< HEAD
-    font-size:60pt; 
+    font-size: 3.5rem; 
     text-align:center;
     margin:0;
-=======
-    font-size: clamp(2.5rem, 5vw, 3.5rem); 
-    text-align: center;
-    margin: 0;
->>>>>>> 45248648
     color: var(--dark_green);
     font-weight: 700;
     letter-spacing: -0.02em;
-<<<<<<< HEAD
-=======
     line-height: 1.2;
-    font-family: 'Inter', sans-serif;
 }
 .sub{
     margin-top: var(--spacing-sm);
@@ -257,7 +192,6 @@
     line-height: 1.6;
     max-width: 600px;
     text-align: center;
->>>>>>> 45248648
 }
 img{
     width: 80%;
@@ -267,13 +201,8 @@
     transition: var(--transition-smooth);
 }
 .hero-video {
-<<<<<<< HEAD
-    width: 65%;
-    border-radius: 1rem;
-=======
     width: 70%;
-    border-radius: var(--border-radius-lg);
->>>>>>> 45248648
+    border-radius: 1.5rem;
     box-shadow: 0 8px 25px var(--shadow-medium);
     object-fit: cover;
     transition: var(--transition-smooth);
@@ -302,25 +231,14 @@
 .SecondContent{
     background: var(--gradient-secondary);
     display: flex;
-<<<<<<< HEAD
-    gap: 1.5rem;
-    padding: 3rem 5%;
+    gap: 2rem;
+    padding: 4rem 5%;
     justify-content: center;
     align-items: flex-start;
     flex-wrap: wrap;
     border-radius: 2rem;
     box-shadow: 0 8px 32px var(--shadow-blue);
-    margin: 2rem 5%;
-=======
-    gap: var(--spacing-lg);
-    padding: var(--spacing-xl) 5%;
-    justify-content: center;
-    align-items: flex-start;
-    flex-wrap: wrap;
-    border-radius: var(--border-radius-xl);
-    box-shadow: 0 12px 40px var(--shadow-blue);
-    margin: var(--spacing-xl) 5%;
->>>>>>> 45248648
+    margin: 3rem 5%;
     position: relative;
     overflow: hidden;
 }
@@ -340,15 +258,9 @@
     max-width: 300px;
     text-align: center;
     background: rgba(255, 255, 255, 0.95);
-<<<<<<< HEAD
     backdrop-filter: blur(10px);
     border-radius: 1.5rem;
-    padding: 1.25rem; /* slightly reduced */
-=======
-    backdrop-filter: blur(20px);
-    border-radius: var(--border-radius-lg);
-    padding: var(--spacing-lg);
->>>>>>> 45248648
+    padding: 2rem;
     box-shadow: 0 8px 25px var(--shadow-light);
     border: 1px solid rgba(186, 166, 221, 0.15);
     transition: var(--transition-smooth);
@@ -428,33 +340,18 @@
     display: inline-flex;
     align-items: center;
     justify-content: center;
-<<<<<<< HEAD
-    padding: 1rem 2rem;
-    min-width: 10rem;
+    padding: 1.2rem 2.5rem;
+    min-width: 12rem;
     font-size: 16pt;
     color: var(--white);
     border: none;
     cursor: pointer;
     background: linear-gradient(135deg, var(--purple) 0%, rgba(186, 166, 221, 0.8) 100%);
-    border-radius: 2rem;
+    border-radius: 2.5rem;
     box-shadow: 0 6px 20px var(--shadow-purple);
     transition: all 0.3s ease;
     font-weight: 700;
     letter-spacing: 0.5px;
-=======
-    padding: 1rem 2.5rem;
-    min-width: 12rem;
-    font-size: 1rem;
-    color: var(--white);
-    border: none;
-    cursor: pointer;
-    background: var(--gradient-primary);
-    border-radius: var(--border-radius-lg);
-    box-shadow: 0 8px 24px var(--shadow-purple);
-    transition: var(--transition-smooth);
-    font-weight: 600;
-    letter-spacing: 0.025em;
->>>>>>> 45248648
 }
 
 .Jump1:hover{
@@ -495,29 +392,19 @@
     flex-direction: row;
     justify-content: center;
     align-items: center;
-<<<<<<< HEAD
     gap: 3rem;
-    margin: 2rem 5%;
+    margin: 3rem 5%;
     padding: 3rem 5%;
     background-color: var(--white);
     border-radius: 2rem;
     box-shadow: 0 8px 32px var(--shadow-light);
     border: 1px solid rgba(186, 166, 221, 0.2);
-=======
-    gap: var(--spacing-xl);
-    margin: var(--spacing-xl) 5%;
-    padding: var(--spacing-xl) 5%;
-    background-color: var(--white);
-    border-radius: var(--border-radius-xl);
+    transition: all 0.3s ease;
+}
+
+.ThirdContent:hover {
+    transform: translateY(-3px);
     box-shadow: 0 12px 40px var(--shadow-light);
-    border: 1px solid rgba(186, 166, 221, 0.15);
-    transition: var(--transition-smooth);
-}
-
-.ThirdContent:hover {
-    transform: translateY(-2px);
-    box-shadow: 0 16px 48px var(--shadow-light);
->>>>>>> 45248648
 }
 
 h2{
@@ -544,14 +431,11 @@
     object-fit: cover;
     border-radius: var(--border-radius-md);
     box-shadow: 0 4px 15px var(--shadow-light);
-<<<<<<< HEAD
-=======
-    transition: var(--transition-smooth);
+    transition: transform 0.3s ease;
 }
 
 .img3:hover {
     transform: scale(1.02);
->>>>>>> 45248648
 }
 .textBot3{
     text-align: center; 
@@ -566,21 +450,11 @@
     display: flex;
     justify-content: space-between;
     flex-wrap: wrap;
-<<<<<<< HEAD
     background-color: rgb(0, 52, 1);
     padding: 60px 10%;
-    margin:0;
+    margin: 0;
     border-radius: 2rem;
   }
-=======
-    background: linear-gradient(135deg, rgb(0, 52, 1) 0%, var(--dark_green) 100%);
-    padding: var(--spacing-xl) 10%;
-    margin: 0;
-    border-radius: var(--border-radius-xl);
-    box-shadow: 0 8px 32px var(--shadow-heavy);
-    border: 1px solid rgba(255, 255, 255, 0.1);
-}
->>>>>>> 45248648
   
 .footer-col {
     flex: 1 1 200px;
@@ -626,122 +500,38 @@
     margin-top: var(--spacing-lg);
     font-size: 0.875rem;
     color: var(--light_green);
-<<<<<<< HEAD
     opacity: 0.8; /* softer tone */
     border-top: 1px solid rgba(255, 255, 255, 0.1); /* subtle divider */
     letter-spacing: 0.3px;
   }
-=======
-    opacity: 0.8;
-    border-top: 1px solid rgba(255, 255, 255, 0.1);
-    letter-spacing: 0.025em;
-    font-family: 'Inter', sans-serif;
-}
 
 /* Additional therapy interface enhancements */
 .therapy-session-container {
+    background: rgba(255, 255, 255, 0.05);
+    backdrop-filter: blur(15px);
+    border-radius: 2rem;
+    padding: 2rem;
+    border: 1px solid rgba(186, 166, 221, 0.2);
+    box-shadow: 0 15px 40px rgba(186, 166, 221, 0.1);
+    transition: all 0.3s ease;
+}
+
+.therapy-session-container:hover {
     background: rgba(255, 255, 255, 0.08);
-    backdrop-filter: blur(20px);
-    border-radius: var(--border-radius-xl);
-    padding: var(--spacing-lg);
-    border: 1px solid rgba(186, 166, 221, 0.15);
-    box-shadow: 0 12px 40px rgba(186, 166, 221, 0.1);
-    transition: var(--transition-smooth);
-    display: flex;
-    gap: var(--spacing-lg);
-    align-items: flex-start;
-    min-height: 60vh;
-}
-
-.therapy-session-container:hover {
-    background: rgba(255, 255, 255, 0.12);
-    box-shadow: 0 16px 50px rgba(186, 166, 221, 0.15);
-}
-
-/* Camera feed styling */
-.camera-feed-container {
-    position: relative;
-    width: 100%;
-    height: 25vh;
-    background: var(--gradient-secondary);
-    border-radius: var(--border-radius-lg);
-    overflow: hidden;
-    box-shadow: 0 8px 32px var(--shadow-light);
-    border: 1px solid rgba(186, 166, 221, 0.15);
-    transition: var(--transition-smooth);
-    margin-top: 30vh;
-}
-
-.camera-feed-container:hover {
-    transform: translateY(-2px);
-    box-shadow: 0 12px 40px var(--shadow-light);
-}
-
-.camera-video {
-    width: 100%;
-    height: 100%;
-    object-fit: cover;
-    transform: scaleX(-1); /* Mirror the video */
-    border-radius: var(--border-radius-lg);
-}
-
-.camera-overlay {
-    position: absolute;
-    top: 0;
-    left: 0;
-    right: 0;
-    bottom: 0;
-    background: linear-gradient(to bottom, rgba(0,0,0,0.3) 0%, transparent 30%, transparent 70%, rgba(0,0,0,0.3) 100%);
-    pointer-events: none;
-}
-
-.camera-status {
-    position: absolute;
-    top: var(--spacing-sm);
-    right: var(--spacing-sm);
-    display: flex;
-    align-items: center;
-    gap: var(--spacing-xs);
-    background: rgba(0, 0, 0, 0.7);
-    padding: var(--spacing-xs) var(--spacing-sm);
-    border-radius: var(--border-radius-md);
-    backdrop-filter: blur(10px);
-}
-
-.status-indicator {
-    width: 8px;
-    height: 8px;
-    background: #ef4444;
-    border-radius: 50%;
-    animation: pulse 2s infinite;
-}
-
-.status-text {
-    color: var(--white);
-    font-size: 0.875rem;
-    font-weight: 600;
-    letter-spacing: 0.025em;
-}
-
-@keyframes pulse {
-    0%, 100% { opacity: 1; }
-    50% { opacity: 0.5; }
+    box-shadow: 0 20px 50px rgba(186, 166, 221, 0.2);
 }
 
 /* Enhanced error styling */
 .error-message {
     background: linear-gradient(135deg, rgba(255, 0, 0, 0.1) 0%, rgba(255, 100, 100, 0.05) 100%);
     border: 1px solid rgba(255, 0, 0, 0.2);
-    border-radius: var(--border-radius-md);
-    padding: var(--spacing-sm);
-    margin-top: var(--spacing-sm);
+    border-radius: 1rem;
+    padding: 1rem;
+    margin-top: 1rem;
     color: var(--dark_green);
     backdrop-filter: blur(10px);
     box-shadow: 0 4px 15px rgba(255, 0, 0, 0.1);
     animation: errorPulse 2s ease-in-out infinite;
-    font-family: 'Inter', sans-serif;
-    font-size: 0.875rem;
-    line-height: 1.5;
 }
 
 @keyframes errorPulse {
@@ -762,5 +552,4 @@
 
 @keyframes spin {
     to { transform: rotate(360deg); }
-}
->>>>>>> 45248648
+}